<<<<<<< HEAD
<setup>
    <block title="Add new credentials for PAN devices" endpoint="admin/passwords" entity="_new">
    	<text> These are the credentials that will be used to communicate with your Palo Alto Networks Firewall or Panorama. 
    	</text>
            <input field="name">
                    <label>Username</label>
                    <type>text</type>
            </input>
            <input field="password">
                    <label>Password</label>
                    <type>password</type>
            </input>
    </block>
  <block title="WildFire Cloud API Key" endpoint="storage/passwords" entity="_new">
    <text> Used to retrieve reports from the WildFire Cloud.  An API Key is available from the WildFire Portal (<![CDATA[<a href="https://wildfire.paloaltonetworks.com" target="_blank">https://wildfire.paloaltonetworks.com</a>)]]>.
    </text>
          <input field="name">
                  <label>API Key Username</label>
                  <type>text</type>
          </input>
          <input field="password">
                  <label>WildFire API Key</label>
                  <type>text</type>
          </input>
  </block>
   <block title="NetFlow" endpoint="configs/conf-nfi_pages" entity="nfi">
     <text>NetFlow requires 3rd party software called NetFlow Integrator. <![CDATA[<a href="http://localhost:8000/en-US/app/SplunkforPaloAltoNetworks/nfi_about" target="_blank">More Information</a>]]></text>
         <input field="enable">
           <label><![CDATA[NetFlow&nbsp; (requires Splunk restart)]]></label>
            <type>bool</type>
        </input>
	</block>
  <block title="">
        <text><![CDATA[
        <script>
        function NFIPages(eventObject)
        {
            var nfi_checkbox = $('input[name$="enable"]').is(':checked');
            var url;
            if (nfi_checkbox)
            {
                url = Splunk.util.make_url('custom', Splunk.util.getCurrentApp(), 'nfi_nav_handler', 'enable');
            }
            else
            {
                url = Splunk.util.make_url('custom', Splunk.util.getCurrentApp(), 'nfi_nav_handler', 'disable');
            }
            $.get(url, false, function(){});
        }

        $(document).ready(function()
        {
          $(function(){
              var username_div = $('#item-\\/storage\\/passwords\\/_new\\/name');
              username_div.hide();
              var username_input = $('#\\/storage\\/passwords\\/_new\\/name_id');
              username_input.val('wildfire_api_key');
          });
          $('#eaiform').submit(NFIPages);
        });
        </script>
        ]]></text>
    <text> Note: To change the Credentials or WildFire API Key later, first remove the entry from SPLUNK_HOME/etc/apps/SplunkforPaloAltoNetworks/local/app.conf and restart Splunk.
    </text>
  </block>
</setup>
=======
<setup>    
    <block title="Add new credentials for PAN devices" endpoint="admin/passwords" entity="_new">
    	<text> These are the credentials that will be used to communicate with your Palo Alto Networks Firewall or Panorama. 
    	</text>
            <input field="name">
                    <label>Username</label>
                    <type>text</type>
            </input>
            <input field="password">
                    <label>Password</label>
                    <type>password</type>
            </input>
	</block>
  <block title="WildFire Cloud API Key" endpoint="storage/passwords" entity="_new">
    <text> Used to retrieve reports from the WildFire Cloud.  An API Key is available from the WildFire Portal (<![CDATA[<a href="https://wildfire.paloaltonetworks.com" target="_blank">https://wildfire.paloaltonetworks.com</a>)]]>.
    </text>
          <input field="name">
                  <label>API Key Username</label>
                  <type>text</type>
          </input>
          <input field="password">
                  <label>WildFire API Key</label>
                  <type>text</type>
          </input>
          <text><![CDATA[ <script type="text/javascript">
            $(function(){

                var username_div = $('#item-\\/storage\\/passwords\\/_new\\/name');
                username_div.hide();

                var username_input = $('#\\/storage\\/passwords\\/_new\\/name_id');
                var apikey_input = $('#\\/storage\\/passwords\\/_new\\/password_id');

                apikey_input.change(function() {
                    if(apikey_input.val().length === 0) {
                        username_input.val('')
                    } else {
                        username_input.val('wildfire_api_key');
                    }
                });

            });
          </script> ]]></text>
  </block>
  <block title="">
    <text> Note: To change the Credentials or WildFire API Key later, first remove the entry from SPLUNK_HOME/etc/apps/SplunkforPaloAltoNetworks/local/app.conf and restart Splunk.
    </text>
  </block>
</setup>
>>>>>>> e3050f67
<|MERGE_RESOLUTION|>--- conflicted
+++ resolved
@@ -1,4 +1,3 @@
-<<<<<<< HEAD
 <setup>
     <block title="Add new credentials for PAN devices" endpoint="admin/passwords" entity="_new">
     	<text> These are the credentials that will be used to communicate with your Palo Alto Networks Firewall or Panorama. 
@@ -52,48 +51,7 @@
         $(document).ready(function()
         {
           $(function(){
-              var username_div = $('#item-\\/storage\\/passwords\\/_new\\/name');
-              username_div.hide();
-              var username_input = $('#\\/storage\\/passwords\\/_new\\/name_id');
-              username_input.val('wildfire_api_key');
-          });
-          $('#eaiform').submit(NFIPages);
-        });
-        </script>
-        ]]></text>
-    <text> Note: To change the Credentials or WildFire API Key later, first remove the entry from SPLUNK_HOME/etc/apps/SplunkforPaloAltoNetworks/local/app.conf and restart Splunk.
-    </text>
-  </block>
-</setup>
-=======
-<setup>    
-    <block title="Add new credentials for PAN devices" endpoint="admin/passwords" entity="_new">
-    	<text> These are the credentials that will be used to communicate with your Palo Alto Networks Firewall or Panorama. 
-    	</text>
-            <input field="name">
-                    <label>Username</label>
-                    <type>text</type>
-            </input>
-            <input field="password">
-                    <label>Password</label>
-                    <type>password</type>
-            </input>
-	</block>
-  <block title="WildFire Cloud API Key" endpoint="storage/passwords" entity="_new">
-    <text> Used to retrieve reports from the WildFire Cloud.  An API Key is available from the WildFire Portal (<![CDATA[<a href="https://wildfire.paloaltonetworks.com" target="_blank">https://wildfire.paloaltonetworks.com</a>)]]>.
-    </text>
-          <input field="name">
-                  <label>API Key Username</label>
-                  <type>text</type>
-          </input>
-          <input field="password">
-                  <label>WildFire API Key</label>
-                  <type>text</type>
-          </input>
-          <text><![CDATA[ <script type="text/javascript">
-            $(function(){
-
-                var username_div = $('#item-\\/storage\\/passwords\\/_new\\/name');
+               var username_div = $('#item-\\/storage\\/passwords\\/_new\\/name');
                 username_div.hide();
 
                 var username_input = $('#\\/storage\\/passwords\\/_new\\/name_id');
@@ -106,13 +64,12 @@
                         username_input.val('wildfire_api_key');
                     }
                 });
-
-            });
-          </script> ]]></text>
-  </block>
-  <block title="">
+          });
+          $('#eaiform').submit(NFIPages);
+        });
+        </script>
+        ]]></text>
     <text> Note: To change the Credentials or WildFire API Key later, first remove the entry from SPLUNK_HOME/etc/apps/SplunkforPaloAltoNetworks/local/app.conf and restart Splunk.
     </text>
   </block>
-</setup>
->>>>>>> e3050f67
+</setup>