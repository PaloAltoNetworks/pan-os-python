--- conflicted
+++ resolved
@@ -106,13 +106,8 @@
       <drilldown>
         <link>
           <![CDATA[
-<<<<<<< HEAD
-            /app/SplunkforPaloAltoNetworks/search?q=`pan_threat` severity="$click.name2$" earliest=$click.value$ [| stats count | eval latest = $click.value$ %2b 300 | fields latest]
-    ]]>
-=======
             /app/SplunkforPaloAltoNetworks/search?q=`pan_threat` severity=$click.name2|s$ earliest=$click.value$ [| stats count | eval latest = $click.value$ %2b 300 | fields latest]
-	  ]]>
->>>>>>> 5e63aa5e
+    ]]>
         </link>
       </drilldown>
     </chart>
@@ -235,13 +230,8 @@
       <drilldown>
         <link>
           <![CDATA[
-<<<<<<< HEAD
-            /app/SplunkforPaloAltoNetworks/search?q=`pan_threat` $click.name$="$click.value$"&earliest=$earliest$&latest=$latest$
-    ]]>
-=======
             /app/SplunkforPaloAltoNetworks/search?q=`pan_threat` $click.name$=$click.value|s$&earliest=$earliest$&latest=$latest$
-	  ]]>
->>>>>>> 5e63aa5e
+    ]]>
         </link>
       </drilldown>
     </chart>
@@ -270,13 +260,8 @@
       <drilldown>
         <link>
           <![CDATA[
-<<<<<<< HEAD
-            /app/SplunkforPaloAltoNetworks/search?q=`pan_threat` $click.name$="$click.value$"&earliest=$earliest$&latest=$latest$
-    ]]>
-=======
             /app/SplunkforPaloAltoNetworks/search?q=`pan_threat` $click.name$=$click.value|s$&earliest=$earliest$&latest=$latest$
-	  ]]>
->>>>>>> 5e63aa5e
+    ]]>
         </link>
       </drilldown>
     </chart>
@@ -305,13 +290,8 @@
       <drilldown>
         <link>
           <![CDATA[
-<<<<<<< HEAD
-            /app/SplunkforPaloAltoNetworks/search?q=`pan_threat` $click.name$="$click.value$"&earliest=$earliest$&latest=$latest$
-    ]]>
-=======
             /app/SplunkforPaloAltoNetworks/search?q=`pan_threat` $click.name$=$click.value|s$&earliest=$earliest$&latest=$latest$
-	  ]]>
->>>>>>> 5e63aa5e
+    ]]>
         </link>
       </drilldown>
     </chart>
