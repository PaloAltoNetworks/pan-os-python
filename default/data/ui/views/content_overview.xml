--- conflicted
+++ resolved
@@ -117,7 +117,6 @@
   <row>
     <table>
       <title>Content Types and Apps</title>
-<<<<<<< HEAD
     <search>
       <query>| `pan_tstats` count FROM `node(log.url)` $vsys$ $app$ $category$ $dest_ip$ $src_ip$ $content_type$ `table(log.app log.content_type, count)`
       </query>
@@ -154,7 +153,7 @@
     <drilldown>
       <link>
         <![CDATA[
-          /app/SplunkforPaloAltoNetworks/search?q=`pan_logs` content_type="$row.content_type$" app="$row.app$"&earliest=$earliest$&latest=$latest$
+          /app/SplunkforPaloAltoNetworks/search?q=`pan_logs` content_type=$row.content_type|s$ app=$row.app|s$&earliest=$earliest$&latest=$latest$
     ]]>
       </link>
     </drilldown>
@@ -189,7 +188,7 @@
     <drilldown>
       <link>
         <![CDATA[
-        /app/SplunkforPaloAltoNetworks/search?q=`pan_logs` content_type="$row.content_type$" app="$row.app$"&earliest=$earliest$&latest=$latest$
+        /app/SplunkforPaloAltoNetworks/search?q=`pan_logs` content_type=$row.content_type|s$ app=$row.app|s$&earliest=$earliest$&latest=$latest$
         ]]>
       </link>
     </drilldown>
@@ -225,116 +224,11 @@
     <drilldown>
       <link>
         <![CDATA[
-        /app/SplunkforPaloAltoNetworks/search?q=`pan_logs` content_type="$row.content_type$" category="$row.category$"&earliest=$earliest$&latest=$latest$
+        /app/SplunkforPaloAltoNetworks/search?q=`pan_logs` content_type=$row.content_type|s$ category=$row.category|s$&earliest=$earliest$&latest=$latest$
         ]]>
       </link>
     </drilldown>
     <option name="rowNumbers">true</option>
   </table>
 </row>
-=======
-      <searchString>| `pan_tstats` count FROM `node(log.url)` $vsys$ $app$ $category$ $dest_ip$ $src_ip$ $content_type$ `table(log.app log.content_type, count)`</searchString>
-      <earliestTime>$earliest$</earliestTime>
-      <latestTime>$latest$</latestTime>
-      <option name="charting.axisTitleX.visibility">visible</option>
-      <option name="charting.axisTitleY.visibility">visible</option>
-      <option name="charting.axisX.scale">linear</option>
-      <option name="charting.axisY.scale">linear</option>
-      <option name="charting.chart">pie</option>
-      <option name="charting.chart.nullValueMode">gaps</option>
-      <option name="charting.chart.sliceCollapsingThreshold">0.01</option>
-      <option name="charting.chart.stackMode">default</option>
-      <option name="charting.chart.style">shiny</option>
-      <option name="charting.drilldown">all</option>
-      <option name="charting.layout.splitSeries">0</option>
-      <option name="charting.legend.labelStyle.overflowMode">ellipsisMiddle</option>
-      <option name="charting.legend.placement">right</option>
-      <option name="list.drilldown">full</option>
-      <option name="list.wrap">1</option>
-      <option name="maxLines">5</option>
-      <option name="raw.drilldown">full</option>
-      <option name="rowNumbers">false</option>
-      <option name="table.drilldown">1</option>
-      <option name="table.sortDirection">asc</option>
-      <option name="table.wrap">1</option>
-      <option name="type">list</option>
-      <option name="wrap">true</option>
-      <option name="displayRowNumbers">true</option>
-      <option name="dataOverlayMode">none</option>
-      <option name="drilldown">row</option>
-      <option name="count">10</option>
-      <drilldown>
-        <link>
-          <![CDATA[
-            /app/SplunkforPaloAltoNetworks/search?q=`pan_logs` content_type=$row.content_type|s$ app=$row.app|s$&earliest=$earliest$&latest=$latest$
-      ]]>
-        </link>
-      </drilldown>
-    </table>
-    <table>
-      <title>Non-Web Browsing Content Types</title>
-      <searchString>| `pan_tstats` count FROM `node(log.url)` $vsys$ $app$ $category$ $dest_ip$ $src_ip$ $content_type$ log.app:technology!="browser-based" `table(log.app log.content_type, count)`</searchString>
-      <earliestTime>$earliest$</earliestTime>
-      <latestTime>$latest$</latestTime>
-      <option name="charting.axisTitleX.visibility">visible</option>
-      <option name="charting.axisTitleY.visibility">visible</option>
-      <option name="charting.axisX.scale">linear</option>
-      <option name="charting.axisY.scale">linear</option>
-      <option name="charting.chart">pie</option>
-      <option name="charting.chart.nullValueMode">gaps</option>
-      <option name="charting.chart.sliceCollapsingThreshold">0.01</option>
-      <option name="charting.chart.stackMode">default</option>
-      <option name="charting.chart.style">shiny</option>
-      <option name="charting.drilldown">all</option>
-      <option name="charting.layout.splitSeries">0</option>
-      <option name="charting.legend.labelStyle.overflowMode">ellipsisMiddle</option>
-      <option name="charting.legend.placement">right</option>
-      <option name="wrap">true</option>
-      <option name="displayRowNumbers">true</option>
-      <option name="dataOverlayMode">none</option>
-      <option name="drilldown">row</option>
-      <option name="count">10</option>
-      <drilldown>
-        <link>
-          <![CDATA[
-            /app/SplunkforPaloAltoNetworks/search?q=`pan_logs` content_type=$row.content_type|s$ app=$row.app|s$&earliest=$earliest$&latest=$latest$
-	  ]]>
-        </link>
-      </drilldown>
-      <option name="rowNumbers">true</option>
-    </table>
-    <table>
-      <title>Content Types and Web Categories</title>
-      <searchString>| `pan_tstats` count FROM `node(log.url)` $vsys$ $app$ $category$ $dest_ip$ $src_ip$ $content_type$ `table(log.category log.content_type, count)`</searchString>
-      <earliestTime>$earliest$</earliestTime>
-      <latestTime>$latest$</latestTime>
-      <option name="charting.axisTitleX.visibility">visible</option>
-      <option name="charting.axisTitleY.visibility">visible</option>
-      <option name="charting.axisX.scale">linear</option>
-      <option name="charting.axisY.scale">linear</option>
-      <option name="charting.chart">pie</option>
-      <option name="charting.chart.nullValueMode">gaps</option>
-      <option name="charting.chart.sliceCollapsingThreshold">0.01</option>
-      <option name="charting.chart.stackMode">default</option>
-      <option name="charting.chart.style">shiny</option>
-      <option name="charting.drilldown">all</option>
-      <option name="charting.layout.splitSeries">0</option>
-      <option name="charting.legend.labelStyle.overflowMode">ellipsisMiddle</option>
-      <option name="charting.legend.placement">right</option>
-      <option name="wrap">true</option>
-      <option name="displayRowNumbers">true</option>
-      <option name="dataOverlayMode">none</option>
-      <option name="drilldown">row</option>
-      <option name="count">10</option>
-      <drilldown>
-        <link>
-          <![CDATA[
-            /app/SplunkforPaloAltoNetworks/search?q=`pan_logs` content_type=$row.content_type|s$ category=$row.category|s$&earliest=$earliest$&latest=$latest$
-	  ]]>
-        </link>
-      </drilldown>
-      <option name="rowNumbers">true</option>
-    </table>
-  </row>
->>>>>>> 5e63aa5e
 </form>