--- conflicted
+++ resolved
@@ -74,13 +74,8 @@
       <drilldown>
         <link>
           <![CDATA[
-<<<<<<< HEAD
-            /app/SplunkforPaloAltoNetworks/search?q=`pan_wildfire` category="$click.name2$" earliest=$click.value$ [| stats count | eval latest = $click.value$ %2b 300 | fields latest]
-    ]]>
-=======
             /app/SplunkforPaloAltoNetworks/search?q=`pan_wildfire` category=$click.name2|s$ earliest=$click.value$ [| stats count | eval latest = $click.value$ %2b 300 | fields latest]
-	  ]]>
->>>>>>> 5e63aa5e
+    ]]>
         </link>
       </drilldown>
     </chart>
@@ -114,13 +109,8 @@
       <drilldown>
         <link>
           <![CDATA[
-<<<<<<< HEAD
-            /app/SplunkforPaloAltoNetworks/search?q=`pan_logs` dest_ip="$row.Destination IP$" misc="$row.Filename$"&earliest=$earliest$&latest=$latest$
-    ]]>
-=======
             /app/SplunkforPaloAltoNetworks/search?q=`pan_logs` dest_ip=$row.Destination IP|s$ misc=$row.Filename|s$&earliest=$earliest$&latest=$latest$
-	  ]]>
->>>>>>> 5e63aa5e
+    ]]>
         </link>
       </drilldown>
       <option name="rowNumbers">false</option>
@@ -187,23 +177,13 @@
         </link>
         <link field="WildFire Link">
           <![CDATA[
-<<<<<<< HEAD
-            /app/SplunkforPaloAltoNetworks/search?q=`pan_logs` (sourcetype="pan:wildfire_report" (wildfire.file_info.sha256="$row.WildFire Report Hash$" OR wildfire.file_info.sha256="$row.WildFire Report Hash$")) OR (sourcetype="pan:threat" log_subtype="wildfire" file_digest="$row.WildFire Report Hash$")
+            /app/SplunkforPaloAltoNetworks/search?q=`pan_logs` (sourcetype="pan:wildfire_report" (wildfire.file_info.sha256=$row.WildFire Report Hash|s$ OR wildfire.file_info.sha256=$row.WildFire Report Hash|s$)) OR (sourcetype="pan:threat" log_subtype="wildfire" file_digest=$row.WildFire Report Hash|s$)
     ]]>
         </link>
         <link field="*">
           <![CDATA[
-            /app/SplunkforPaloAltoNetworks/search?q=`pan_logs` src_ip="$row.Source$" dest_ip="$row.Dest IP$" dest_port="$row.Dest Port$"&earliest=$earliest$&latest=$latest$
-    ]]>
-=======
-            /app/SplunkforPaloAltoNetworks/search?q=`pan_logs` (sourcetype="pan:wildfire_report" (wildfire.id=$row.WildFire Report ID|s$ OR wildfire.report.id=$row.WildFire Report ID|s$)) OR (sourcetype="pan:threat" log_subtype="wildfire" report_id=$row.WildFire Report ID|s$)
-	  ]]>
-        </link>
-        <link field="*">
-          <![CDATA[
             /app/SplunkforPaloAltoNetworks/search?q=`pan_logs` src_ip=$row.Source|s$ dest_ip=$row.Dest IP|s$ dest_port=$row.Dest Port|s$&earliest=$earliest$&latest=$latest$
-	  ]]>
->>>>>>> 5e63aa5e
+    ]]>
         </link>
       </drilldown>
       <option name="rowNumbers">false</option>
@@ -357,13 +337,8 @@
       <drilldown>
         <link>
           <![CDATA[
-<<<<<<< HEAD
-            /app/SplunkforPaloAltoNetworks/search?q=`pan_wildfire` action="$click.value$"&earliest=$earliest$&latest=$latest$
-    ]]>
-=======
             /app/SplunkforPaloAltoNetworks/search?q=`pan_wildfire` action=$click.value|s$&earliest=$earliest$&latest=$latest$
-	  ]]>
->>>>>>> 5e63aa5e
+    ]]>
         </link>
       </drilldown>
     </chart>
