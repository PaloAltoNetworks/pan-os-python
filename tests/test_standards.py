import pytest

import inspect

# Packages with classes to omit checks for.
import panos
from panos import base
from panos import errors

# Packages with classes to verify.
from panos import device
from panos import firewall
from panos import ha
from panos import network
from panos import objects
from panos import panorama
from panos import policies
from panos import predefined
from panos import plugins


# Versioning constants.
#
# When checking versioning, this is the highest major version to check for
# param profiles.
MAX_PANOS_VERSION = (11, 1, 0)
MIN_PANOS_VERSION = (6, 1, 0)

# This is the list of all base classes as well as any classes that exist
# only to be inherited from.
OMIT_OBJECTS = [
    device.NTPServer,
    ha.HighAvailabilityInterface,
    network.BgpPolicyFilter,
    network.BgpPolicyRule,
    network.Interface,
    network.PhysicalInterface,
    network.RedistributionProfileBase,
    network.Subinterface,
    plugins.DNSServerBase,
]
# Pull in the classes to omit.
for pkg in (panos, errors, base):
    for name, cls in inspect.getmembers(pkg, inspect.isclass):
        if not cls.__module__.startswith("panos"):
            continue
        if cls not in OMIT_OBJECTS:
            OMIT_OBJECTS.append(cls)

# Pull in everything else.
DEVICE_OBJECTS = []
ALL_OBJECTS = []
NAMED_OBJECTS = []
UNNAMED_OBJECTS = []
VERSIONED_PAN_OBJECTS = []
CLASSIC_PAN_OBJECTS = []
PANORAMA_OBJECTS = ["plugins.CloudServicesPlugin"]
<<<<<<< HEAD

for pkg in (device, firewall, ha, network, objects, panorama, policies, predefined, plugins):
=======
POLICY_RULES = []

for pkg in (
    device,
    firewall,
    ha,
    network,
    objects,
    panorama,
    policies,
    predefined,
    plugins,
):
>>>>>>> 0161c1d1
    for name, cls in inspect.getmembers(pkg, inspect.isclass):
        if not cls.__module__.startswith("panos"):
            continue
        if cls in OMIT_OBJECTS:
            continue
        mro = inspect.getmro(cls)
        if base.PanDevice in mro:
            if cls not in DEVICE_OBJECTS:
                DEVICE_OBJECTS.append(cls)
        elif base.VersionedPanObject in mro or base.PanObject in mro:
            if cls not in ALL_OBJECTS:
                ALL_OBJECTS.append(cls)

            if base.VersionedPanObject in mro:
                if cls not in VERSIONED_PAN_OBJECTS:
                    VERSIONED_PAN_OBJECTS.append(cls)
            elif cls not in CLASSIC_PAN_OBJECTS:
                CLASSIC_PAN_OBJECTS.append(cls)

            if getattr(cls, "NAME", None) is None:
                if cls not in UNNAMED_OBJECTS:
                    UNNAMED_OBJECTS.append(cls)
            elif cls not in NAMED_OBJECTS:
                NAMED_OBJECTS.append(cls)

# Find rule classes in the policies package.
for name, cls in inspect.getmembers(policies, inspect.isclass):
    if cls.__module__ != "panos.policies":
        continue
    if name in ["Rulebase", "PreRulebase", "PostRulebase"]:
        continue
    mro = inspect.getmro(cls)
    if base.VersionedPanObject not in inspect.getmro(cls):
        continue
    POLICY_RULES.append(cls)


# -- Fixtures --

# PanObject / VersionedPanObject that has no NAME.
@pytest.fixture(
    scope="function",
    params=[x for x in UNNAMED_OBJECTS],
    ids=[
        "{0}_{1}".format(x.__module__.replace(".", "_"), x.__name__)
        for x in UNNAMED_OBJECTS
    ],
)
def unnamed_object(request):
    return request.param


# PanObject / VersionedPanObject that has a NAME.
@pytest.fixture(
    scope="function",
    params=[x for x in NAMED_OBJECTS],
    ids=[
        "{0}_{1}".format(x.__module__.replace(".", "_"), x.__name__)
        for x in NAMED_OBJECTS
    ],
)
def named_object(request):
    return request.param


# PanDevice.
@pytest.fixture(
    scope="function",
    params=[x for x in DEVICE_OBJECTS],
    ids=[
        "{0}_{1}".format(x.__module__.replace(".", "_"), x.__name__)
        for x in DEVICE_OBJECTS
    ],
)
def device_object(request):
    return request.param


# VersionedPanObjects only.
@pytest.fixture(
    scope="function",
    params=[x for x in VERSIONED_PAN_OBJECTS],
    ids=[
        "{0}_{1}".format(x.__module__.replace(".", "_"), x.__name__)
        for x in VERSIONED_PAN_OBJECTS
    ],
)
def versioned_object(request):
    return request.param


# Classic PanObjects only.
@pytest.fixture(
    scope="function",
    params=[x for x in CLASSIC_PAN_OBJECTS],
    ids=[
        "{0}_{1}".format(x.__module__.replace(".", "_"), x.__name__)
        for x in CLASSIC_PAN_OBJECTS
    ],
)
def classic_object(request):
    return request.param


# All PanObjects / VersionedPanObjects.  This is UNNAMED_OBJECTS + NAMED_OBJECTS.
@pytest.fixture(
    scope="function",
    params=[x for x in ALL_OBJECTS],
    ids=[
        "{0}_{1}".format(x.__module__.replace(".", "_"), x.__name__)
        for x in ALL_OBJECTS
    ],
)
def panobj(request):
    return request.param


# Rules in the policies package.
@pytest.fixture(
    scope="function",
    params=[x for x in POLICY_RULES],
    ids=[
        "{0}_{1}".format(x.__module__.replace(".", "_"), x.__name__)
        for x in POLICY_RULES
    ],
)
def policy_rule(request):
    return request.param


# -- Helpers --


def inst(cls):
    """Create an instance of the given class."""
    if getattr(cls, "NAME", None) is not None:
        return cls("test")
    return cls()


def versions():
    val = MIN_PANOS_VERSION
    while True:
        yield val
        if val == MAX_PANOS_VERSION:
            break
        if val[1] == 1:
            val = (val[0] + 1, 0, 0)
        else:
            val = (val[0], 1, 0)


def docstring_params(obj):
    docstring = obj.__doc__
    if "\n    Args:\n" in obj.__doc__:
        docstring = docstring.split("\n    Args:")[1]

    return [
        x.split(":")[0].split("(")[0].strip()
        for x in docstring.split("\n")
        if x.startswith(" " * 8) and not x.startswith(" " * 9)
    ]


# -- Tests --


def test_versioned_object_params_are_only_defined_once(versioned_object):
    # Skip objects without params (such as rulebases).
    count = {}
    obj = inst(versioned_object)

    for x in getattr(obj, "_params", []):
        count.setdefault(x.name, 0)
        count[x.name] = count[x.name] + 1

    for key in count:
        assert count[key] == 1, "Param '{0}' is defined {1} times".format(
            key, count[key]
        )


def test_classic_object_params_are_only_defined_once(classic_object):
    count = {}
    obj = inst(classic_object)

    for x in obj.variables():
        count.setdefault(x.variable, 0)
        count[x.variable] = count[x.variable] + 1

    for key in count:
        assert count[key] == 1, "Param '{0}' is defined {1} times".format(
            key, count[key]
        )


def test_versioned_object_has_args_in_docstring(versioned_object):
    obj = inst(versioned_object)

    if hasattr(obj, "_params"):
        assert "    Args:\n" in obj.__doc__
    else:
        assert "    Args:\n" not in obj.__doc__


def test_classic_object_has_args_in_docstring(classic_object):
    obj = inst(classic_object)
    listing = obj.variables()

    if len(obj.variables()) > 0:
        assert (
            "    Args:\n" in obj.__doc__
        ), "`Args:` is missing from the class docstring"
    else:
        assert "    Args:\n" not in obj.__doc__


def test_firewall_object_childtypes(panobj):
    # Skip Panorama objects.
    if panobj.__module__ == "panos.panorama":
        pytest.skip("Skipping panorama specific classes for firewall test")

<<<<<<< HEAD
    cts = childtype_string(panobj)
    
=======
    cts = panos.childtype_name(panobj)

>>>>>>> 0161c1d1
    if cts in PANORAMA_OBJECTS:
        pytest.skip("Skipping Panoroama-only objects")

    found = cts in firewall.Firewall.CHILDTYPES
    if not found:
        for cls in ALL_OBJECTS:
            if cts in cls.CHILDTYPES:
                found = True
                break

    assert found, "{0} doesn't have a parent defined".format(panobj)


def test_object_with_vsys_root_is_in_vsys_childtypes(panobj):
    # Skip Panorama objects.
    if panobj.__module__ == "panos.panorama":
        pytest.skip("Skipping panorama specific classes for firewall test")

    cts = panos.childtype_name(panobj)

    if panobj.ROOT != base.Root.VSYS:
        pytest.skip("Not a vsys object")
    elif cts not in firewall.Firewall.CHILDTYPES:
        pytest.skip("Object does not sit off of the firewall object")

    msg = "{0} is in panos.firewall.Firewall.CHILDTYPES but not in panos.device.Vsys.CHILDTYPES"
    assert cts in device.Vsys.CHILDTYPES, msg.format(cts)


def test_object_with_vsys_root_is_in_firewall_childtypes(panobj):
    # Skip Panorama objects.
    if panobj.__module__ == "panos.panorama":
        pytest.skip("Skipping panorama specific classes for firewall test")

    cts = panos.childtype_name(panobj)

    if panobj.ROOT != base.Root.VSYS:
        pytest.skip("Not a vsys object")
    elif cts not in device.Vsys.CHILDTYPES:
        pytest.skip("Object does not sit off of the vsys object")

    msg = "{0} is in panos.device.Vsys.CHILDTYPES but not in panos.firewall.Firewall.CHILDTYPES"
    assert cts in firewall.Firewall.CHILDTYPES, msg.format(cts)


def test_object_with_non_vsys_root_is_not_in_vsys_childtypes(panobj):
    # Skip Panorama objects.
    if panobj.__module__ == "panos.panorama":
        pytest.skip("Skipping panorama specific classes for firewall test")

    cts = panos.childtype_name(panobj)

    if hasattr(panobj, "ALWAYS_IMPORT"):
        pytest.skip("Skipping importable object")
    elif panobj.ROOT in (base.Root.VSYS, base.Root.PANORAMA_VSYS):
        pytest.skip("Skipping vsys object")

    msg = "{0} is a non-vsys object but is in panos.device.Vsys.CHILDTYPES"
    assert cts not in device.Vsys.CHILDTYPES, msg.format(cts)


def test_vsys_importable_childtypes(panobj):
    # Skip Panorama objects.
    if panobj.__module__ == "panos.panorama":
        pytest.skip("Skipping panorama specific classes for firewall test")

    cts = panos.childtype_name(panobj)

    if not hasattr(panobj, "ALWAYS_IMPORT"):
        pytest.skip("Skipping standard object")

    omissions = (
        "network.Layer2Subinterface",
        "network.Layer3Subinterface",
    )
    if cts in omissions:
        pytest.skip(
            "Subinterfaces can be children of these objects, but won't show up in the XPATH"
        )

    msg = "{0} is vsys importable and needs to be in {1}.CHILDTYPES"
    assert cts in firewall.Firewall.CHILDTYPES, msg.format(cts, "firewall.Firewall")
    assert cts in device.Vsys.CHILDTYPES, msg.format(cts, "device.Vsys")


def test_param_path_does_not_have_slash_prefix(versioned_object):
    obj = inst(versioned_object)

    if not hasattr(obj, "_params"):
        pytest.skip("Object does not have _params")

    msg = "{0}.{1}.{2} (version {3}) path has a leading slash"
    for param in obj._params:
        for version_tuple in versions():
            pp = param._get_versioned_value(version_tuple)
            if pp.path is not None:
                assert not pp.path.startswith("/"), msg.format(
                    obj.__module__,
                    obj.__class__.__name__,
                    pp.param,
                    "{0}.{1}.{2}".format(*version_tuple),
                )


def test_xpaths_have_slash_prefix(versioned_object):
    obj = inst(versioned_object)

    if not hasattr(obj, "_xpaths"):
        pytest.skip("No xpaths present")

    msg = "{0}.{1} xpath (version {2}) is missing leading slash"
    for combo in obj._xpaths.settings:
        for version_tuple in versions():
            path = obj._xpaths.settings[combo]._get_versioned_value(version_tuple)
            if path:
                assert path.startswith("/"), msg.format(
                    obj.__module__,
                    obj.__class__.__name__,
                    "{0}.{1}.{2}".format(*version_tuple),
                )


def test_classic_object_param_documentation(classic_object):
    obj = inst(classic_object)

    actual_params = [x.variable for x in obj.variables()]
    docstring_listing = docstring_params(obj)

    if getattr(obj, "NAME", None) is not None:
        assert docstring_listing
        assert (
            docstring_listing[0] == obj.NAME
        ), "Unique identifier {0} is not documented".format(obj.NAME)
        docstring_listing = docstring_listing[1:]

    assert (
        actual_params == docstring_listing
    ), "Actual params don't match documented params"


def test_versioned_object_param_documentation(versioned_object):
    obj = inst(versioned_object)

    actual_params = [x.name for x in getattr(obj, "_params", [])]
    docstring_listing = docstring_params(obj)

    if getattr(obj, "NAME", None) is not None:
        assert docstring_listing
        assert (
            docstring_listing[0] == obj.NAME
        ), "Unique identifier {0} is not documented".format(obj.NAME)
        docstring_listing = docstring_listing[1:]

    assert (
        actual_params == docstring_listing
    ), "Actual params don't match documented params"


def test_policy_rule_is_in_all_rulebase_childtypes(policy_rule):
    cts = panos.childtype_name(policy_rule)

    for cls in [policies.Rulebase, policies.PreRulebase, policies.PostRulebase]:
        assert cts in cls.CHILDTYPES


def test_parent_aware_children_show_in_parent_childtypes(versioned_object):
    obj = inst(versioned_object)

    classes = set([])
    for combo in obj._xpaths.settings:
        cls_str = combo[0]
        if cls_str is None:
            continue

        cls = None
        for x in (
            device,
            firewall,
            ha,
            network,
            objects,
            panorama,
            policies,
            predefined,
        ):
            if hasattr(x, cls_str):
                cls = getattr(x, cls_str)
                break
        else:
            assert False, "Could not find class {0}".format(cls_str)

        if cls is not None:
            classes.add(cls)

    msg = "Child {0} has parent {1}, but does not show in parent's CHILDTYPES"
    for cls in classes:
        assert panos.childtype_name(versioned_object) in cls.CHILDTYPES, msg.format(
            versioned_object, cls
        )<|MERGE_RESOLUTION|>--- conflicted
+++ resolved
@@ -1,23 +1,24 @@
+import inspect
+
 import pytest
-
-import inspect
 
 # Packages with classes to omit checks for.
 import panos
-from panos import base
-from panos import errors
 
 # Packages with classes to verify.
-from panos import device
-from panos import firewall
-from panos import ha
-from panos import network
-from panos import objects
-from panos import panorama
-from panos import policies
-from panos import predefined
-from panos import plugins
-
+from panos import (
+    base,
+    device,
+    errors,
+    firewall,
+    ha,
+    network,
+    objects,
+    panorama,
+    plugins,
+    policies,
+    predefined,
+)
 
 # Versioning constants.
 #
@@ -55,10 +56,6 @@
 VERSIONED_PAN_OBJECTS = []
 CLASSIC_PAN_OBJECTS = []
 PANORAMA_OBJECTS = ["plugins.CloudServicesPlugin"]
-<<<<<<< HEAD
-
-for pkg in (device, firewall, ha, network, objects, panorama, policies, predefined, plugins):
-=======
 POLICY_RULES = []
 
 for pkg in (
@@ -72,7 +69,6 @@
     predefined,
     plugins,
 ):
->>>>>>> 0161c1d1
     for name, cls in inspect.getmembers(pkg, inspect.isclass):
         if not cls.__module__.startswith("panos"):
             continue
@@ -295,13 +291,8 @@
     if panobj.__module__ == "panos.panorama":
         pytest.skip("Skipping panorama specific classes for firewall test")
 
-<<<<<<< HEAD
-    cts = childtype_string(panobj)
-    
-=======
     cts = panos.childtype_name(panobj)
 
->>>>>>> 0161c1d1
     if cts in PANORAMA_OBJECTS:
         pytest.skip("Skipping Panoroama-only objects")
 
