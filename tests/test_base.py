--- conflicted
+++ resolved
@@ -1211,10 +1211,6 @@
         for elm in elms:
             self.assertTrue(elm.text in settings['baz'])
 
-<<<<<<< HEAD
-if __name__=='__main__':
-    unittest.main()
-=======
 
 class Abouter(object):
     def __init__(self, mode='layer3'):
@@ -1392,4 +1388,7 @@
             self.NEW_LAYER3_PATH,
             self.obj._get_versioned_value(
                 Base.VersionedPanObject._UNKNOWN_PANOS_VERSION, parent))
->>>>>>> 4809e527
+
+
+if __name__=='__main__':
+    unittest.main()