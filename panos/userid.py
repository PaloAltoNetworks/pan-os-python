#!/usr/bin/env python

# Copyright (c) 2015, Palo Alto Networks
#
# Permission to use, copy, modify, and/or distribute this software for any
# purpose with or without fee is hereby granted, provided that the above
# copyright notice and this permission notice appear in all copies.
#
# THE SOFTWARE IS PROVIDED "AS IS" AND THE AUTHOR DISCLAIMS ALL WARRANTIES
# WITH REGARD TO THIS SOFTWARE INCLUDING ALL IMPLIED WARRANTIES OF
# MERCHANTABILITY AND FITNESS. IN NO EVENT SHALL THE AUTHOR BE LIABLE FOR
# ANY SPECIAL, DIRECT, INDIRECT, OR CONSEQUENTIAL DAMAGES OR ANY DAMAGES
# WHATSOEVER RESULTING FROM LOSS OF USE, DATA OR PROFITS, WHETHER IN AN
# ACTION OF CONTRACT, NEGLIGENCE OR OTHER TORTIOUS ACTION, ARISING OUT OF
# OR IN CONNECTION WITH THE USE OR PERFORMANCE OF THIS SOFTWARE.


"""User-ID and Dynamic Address Group updates using the User-ID API"""

import xml.etree.ElementTree as ET
from copy import deepcopy

from pan.xapi import PanXapiError

import panos.errors as err
from panos import getlogger, string_or_list, string_or_list_or_none
from panos.updater import PanOSVersion

logger = getlogger(__name__)


class UserId(object):
    """User-ID Subsystem of Firewall

    A member of a firewall.Firewall object that has special methods for
    interacting with the User-ID API. This includes login/logout of a user,
    user/group mappings, and dynamic address group tags.

    This class is typically not instantiated by anything but the
    base.PanDevice class itself. There is an instance of this UserId class
    inside every instantiated base.PanDevice class.

    **Support:** UserId API is supported on Panorama starting with Panorama 8.0
        UserId API is supported on all firewall PAN-OS versions but with varying
        features as noted in the documentation for each method.

    Args:
        device (base.PanDevice): The firewall or Panorama this user-id subsystem leverages
        prefix (str): Prefix to use in all IP tag operations for Dynamic Address Groups
        ignore_dup_errors (bool): Devices produce errors when a tag is registered that already
            exists. Set to true to ignore these errors. (Default: True)

    """

    def __init__(self, device, prefix="", ignore_dup_errors=True):
        # Create a class logger
        self._logger = getlogger(__name__ + "." + self.__class__.__name__)
        self.device = device
        self.prefix = prefix
        self.ignore_dup_errors = ignore_dup_errors

        # Build the initial uid-message
        self._uidmessage = ET.fromstring(
            "<uid-message>"
            + "<version>1.0</version>"
            + "<type>update</type>"
            + "<payload/>"
            + "</uid-message>"
        )
        # Batch state
        self._batch = False
        self._batch_uidmessage = deepcopy(self._uidmessage)

    def _create_uidmessage(self):
        if self._batch:
            payload = self._batch_uidmessage.find("payload")
            return self._batch_uidmessage, payload
        else:
            root = deepcopy(self._uidmessage)
            payload = root.find("payload")
            return root, payload

    def batch_start(self):
        """Start creating an API call

        The API call will not be sent to the firewall until batch_end() is
        called. This allows multiple operations to be added to a single API
        call.

        """
        self._batch = True
        self._batch_uidmessage = deepcopy(self._uidmessage)

    def batch_end(self):
        """End a batched API call and send it to the firewall

        This method usually follows a batch_start() and several other
        operations.

        The API call will not be sent to the firewall until batch_end() is
        called. This allows multiple operations to be added to a single API
        call.

        """
        uid_message, payload = self._create_uidmessage()
        self._batch = False
        # Only send the API call if there was actually a command added to the payload
        if len(payload) > 0:
            self.send(uid_message)
        self._batch_uidmessage = deepcopy(self._uidmessage)

    def send(self, uidmessage):
        """Send a uidmessage to the User-ID API of a firewall

        Used for adhoc User-ID API calls that are not supported by other
        methods in this class. This method cannot be batched.

        Args:
            uidmessage (str): The UID Message in XML to send to the firewall

        """
        if self._batch:
            return
        else:
            cmd = ET.tostring(uidmessage)
            try:
                self.device.xapi.user_id(cmd=cmd, vsys=self.device.vsys)
            except (err.PanDeviceXapiError, PanXapiError) as e:
                # Check if this is just an error about duplicates or nonexistant tags
                # If so, ignore the error. Most operations don't care about this.
                message = str(e)
                if self.ignore_dup_errors and (
                    message.endswith("already exists, ignore")
                    or message.endswith("does not exist, ignore unreg")
                ):
                    return
                else:
                    raise e

    def login(self, user, ip, timeout=None):
        """Login a single user

        Maps a user to an IP address

        This method can be batched with batch_start() and batch_end().

        Args:
            user (str): a username
            ip (str): an ip address
            timeout (int): timeout in minutes to remove this mapping

        """
        root, payload = self._create_uidmessage()
        login = payload.find("login")
        if login is None:
            login = ET.SubElement(payload, "login")
        entry = ET.SubElement(login, "entry", {"name": user, "ip": ip})
        if timeout:
            entry.set("timeout", str(timeout))
        self.send(root)

    def logins(self, users):
        """Login multiple users in the same API call

        This method can be batched with batch_start() and batch_end().

        Args:
            users: a list of sets of user/ip mappings with optional timeout in minutes
                   eg. [('user1', '10.0.1.1'), ('user2', '10.0.1.2', 60)]

        """
        if not users:
            return
        root, payload = self._create_uidmessage()
        login = payload.find("login")
        if login is None:
            login = ET.SubElement(payload, "login")
        for user in users:
            entry = ET.SubElement(login, "entry", {"name": user[0], "ip": user[1]})
            try:
                entry.set("timeout", str(user[2]))
            except IndexError:
                # No timeout specified
                pass
        self.send(root)

    def logout(self, user, ip):
        """Logout a single user

        Removes a mapping of a user to an IP address

        This method can be batched with batch_start() and batch_end().

        Args:
            user (str): a username
            ip (str): an ip address

        """
        root, payload = self._create_uidmessage()
        logout = payload.find("logout")
        if logout is None:
            logout = ET.SubElement(payload, "logout")
        ET.SubElement(logout, "entry", {"name": user, "ip": ip})
        self.send(root)

    def logouts(self, users):
        """Logout multiple users in the same API call

        This method can be batched with batch_start() and batch_end().

        Arguments:
            users: a list of sets of user/ip mappings
                   eg. [(user1, 10.0.1.1), (user2, 10.0.1.2)]

        """
        if not users:
            return
        root, payload = self._create_uidmessage()
        logout = payload.find("logout")
        if logout is None:
            logout = ET.SubElement(payload, "logout")
        for user in users:
            ET.SubElement(logout, "entry", {"name": user[0], "ip": user[1]})
        self.send(root)

    def register(self, ip, tags, timeout=None):
        """Register an ip tag for a Dynamic Address Group

        This method can be batched with batch_start() and batch_end().

        Args:
            ip (:obj:`list` or :obj:`str`): IP address(es) to tag
            tags (:obj:`list` or :obj:`str`): The tag(s) for the IP address
            timeout (:obj:`str`): The optional timeout value in minutes

        """
        root, payload = self._create_uidmessage()
        register = payload.find("register")
        if register is None:
            register = ET.SubElement(payload, "register")
        ip = list(set(string_or_list(ip)))
        tags = list(set(string_or_list(tags)))
        if not tags:
            return
        tags = [self.prefix + t for t in tags]
        for c_ip in ip:
            tagelement = register.find("./entry[@ip='%s']/tag" % c_ip)
            if tagelement is None:
                entry = ET.SubElement(register, "entry", {"ip": c_ip})
<<<<<<< HEAD
                if timeout:
                    if timeout == "0":
                        timeout = None
                    entry.set("timeout", timeout)
=======
>>>>>>> 1327ebbb
                tagelement = ET.SubElement(entry, "tag")
            for tag in tags:
                member = ET.SubElement(tagelement, "member")
                if timeout:
                    member.set("timeout", str(timeout))
                member.text = tag
        self.send(root)

    def unregister(self, ip, tags):
        """Unregister an ip tag for a Dynamic Address Group

        This method can be batched with batch_start() and batch_end().

        Args:
            ip (:obj:`list` or :obj:`str`): IP address(es) with the tag to remove
            tags (:obj:`list` or :obj:`str`): The tag(s) to remove from the IP address

        """
        root, payload = self._create_uidmessage()
        unregister = payload.find("unregister")
        if unregister is None:
            unregister = ET.SubElement(payload, "unregister")
        ip = list(set(string_or_list(ip)))
        tags = list(set(string_or_list(tags)))
        if not tags:
            return
        tags = [self.prefix + t for t in tags]
        for c_ip in ip:
            tagelement = unregister.find("./entry[@ip='%s']/tag" % c_ip)
            if tagelement is None:
                entry = ET.SubElement(unregister, "entry", {"ip": c_ip})
                tagelement = ET.SubElement(entry, "tag")
            for tag in tags:
                member = ET.SubElement(tagelement, "member")
                member.text = tag
        self.send(root)

    def get_registered_ip(self, ip=None, tags=None, prefix=None):
        """Return registered/tagged addresses

        When called without arguments, retrieves all registered addresses.

        Note: Passing a single ip and/or single tag to this method results in a response
        from the firewall that contains only the relevant entries. ie. the filtering is done on
        the firewall before it responds.  Passing a list of multiple ip addresses or tags will
        result in retreival of the entire tag database from the firewall which is then filtered and
        returned with only the relevant entries. Therefor, using a single ip or tag is more efficient.

        **Support:** PAN-OS 6.0 and higher

        Args:
            ip (:obj:`list` or :obj:`str`): IP address(es) to get tags for
            tags (:obj:`list` or :obj:`str`): Tag(s) to get
            prefix (str): Override class tag prefix

        Returns:
            dict: ip addresses as keys with tags as values

        Raises:
            PanDeviceError if running PAN-OS < 8.0 and a logfile is returned
                instead of IP/tag mapings.

        """
        if self.device is None:
            raise err.PanDeviceNotSet("No device set for this userid instance")
        version = self.device.retrieve_panos_version()

        if prefix is None:
            prefix = self.prefix

        # Build up the command.
        limit = 0
        start_elm = None
        start_offset = 1
        root = ET.Element("show")
        cmd = ET.SubElement(root, "object")
        if version >= (6, 1, 0):
            cmd = ET.SubElement(cmd, "registered-ip")
            if version >= (8, 0, 0):
                # PAN-OS 8.0+ supports paging.
                limit = 500
                ET.SubElement(cmd, "limit").text = "{0}".format(limit)
                start_elm = ET.SubElement(cmd, "start-point")
                start_elm.text = "{0}".format(start_offset)
        else:
            cmd = ET.SubElement(cmd, "registered-address")

        # Add ip/tag filter arguments to command.
        ip = list(set(string_or_list_or_none(ip)))
        tags = list(set(string_or_list_or_none(tags)))
        tags = [prefix + t for t in tags]
        if len(tags) == 1:
            tag_element = ET.SubElement(cmd, "tag")
            ET.SubElement(tag_element, "entry", {"name": tags[0]})
        if len(ip) == 1:
            ip_element = ET.SubElement(cmd, "ip")
            ip_element.text = ip[0]

        addresses = {}
        while True:
            resp = self.device.op(
                cmd=ET.tostring(root, encoding="utf-8"),
                vsys=self.device.vsys,
                cmd_xml=False,
            )

            # PAN-OS 7.1 and lower can return "outfile" instead of actual results.
            outfile = resp.find("./result/msg/line/outfile")
            if outfile is not None:
                msg = [
                    'PAN-OS returned "{0}" instead of IP/tag mappings'.format(
                        outfile.text
                    ),
                    "please upgrade to PAN-OS 8.0+",
                ]
                raise err.PanDeviceError(", ".join(msg))

            entries = resp.findall("./result/entry")
            for entry in entries:
                c_ip = entry.get("ip")
                if ip and c_ip not in ip:
                    continue
                members = entry.findall("./tag/member")
                c_tags = []
                for member in members:
                    tag = member.text
                    if not prefix or tag.startswith(prefix):
                        if not tags or tag in tags:
                            c_tags.append(tag)
                if c_tags:
                    addresses[c_ip] = c_tags

            if start_elm is None or limit == 0 or len(entries) < limit:
                break

            start_offset += len(entries)
            start_elm.text = "{0}".format(start_offset)

        # Done.
        return addresses

    def clear_registered_ip(self, ip=None, tags=None, prefix=None):
        """Unregister registered/tagged addresses

        Removes registered addresses used by dynamic address groups.
        When called without arguments, removes all registered addresses

        Note: Passing a single ip and/or single tag to this method results in a response
        from the firewall that contains only the relevant entries. ie. the filtering is done on
        the firewall before it responds.  Passing a list of multiple ip addresses or tags will
        result in retreival of the entire tag database from the firewall which is then filtered and
        returned with only the relevant entries. Therefor, using a single ip or tag is more efficient.

        **Support:** PAN-OS 6.0 and higher

        Warning:
            This will clear any batch without it being sent, and can't be used as part of a batch.

        Args:
            ip (:obj:`list` or :obj:`str`): IP address(es) to remove tags for
            tags (:obj:`list` or :obj:`str`): Tag(s) to remove
            prefix (str): Override class tag prefix

        """
        addresses = self.get_registered_ip(ip, tags, prefix)
        self.batch_start()
        for ip, tags in addresses.items():
            self.unregister(ip, tags)
        self.batch_end()

    def audit_registered_ip_for_tag(self, tag, ip_addresses, timeout=None):
        """Synchronize the current registered-ip tag to tag only the specificied IP addresses.

        Sets the registered-ip list for a single tag on the device. Regardless
        of the current state of the registered-ip tag list when this method is
        called, at the end of the method the list for the specified tag will
        contain only the ip addresses passed in the argument. The current state
        of the list is retrieved to reduce the number of operations needed. If
        the list for this tag is currently in the requested state, no API call
        is made after retrieving the list.

        **Support:** PAN-OS 6.0 and higher

        Warning: This will clear any batch without it being sent, and can't be
            used as part of a batch.

        Args:
            tag (string): Tag to audit
            ip_addresses(list): List of IP addresses that should have the tag
            timeout (:obj:`str`): The optional timeout value in minutes.

        """
        device_list = self.get_registered_ip(tags=tag, prefix=self.prefix)
        self.batch_start()
        registered_ips = device_list.keys()
        tag = self.prefix + tag
        for ip in registered_ips:
            if ip not in ip_addresses:
                # The IP is not requested, unregister it for this tag
                self.unregister(ip, tag)
        for ip in ip_addresses:
            if ip not in registered_ips:
                # The IP is requested, register it with this tag
                self.register(ip, tag, timeout)
        self.batch_end()

    def audit_registered_ip(self, ip_tags_pairs, timeout=None):
        """Synchronize the current registered-ip tag list to this exact set of ip-tags

        Sets the registered-ip tag list on the device.
        Regardless of the current state of the registered-ip tag list when this method is
        called, at the end of the method the list will contain only the ip-tags passed in the
        argument. The current state of the list is retrieved to reduce the number of operations
        needed. If the list is currently in the requested state, no API call is made after
        retrieving the list.

        **Support:** PAN-OS 6.0 and higher

        Warning:
            This will clear any batch without it being sent, and can't be used as part of a batch.

        Args:
            ip_tags_pairs (dict): dictionary where keys are ip addresses and values or tuples of tags
            timeout (:obj:`str`): The optional timeout value in minutes.

        """
        device_list = self.get_registered_ip()
        requested_list = deepcopy(ip_tags_pairs)
        self.batch_start()
        # Handle unregistrations
        for ip, tags in device_list.items():
            if ip not in requested_list:
                # The IP is not requested, unregister it and all its tags
                self.unregister(ip, tags)
            else:
                # Convert requested tags from tuple to list
                requested_list[ip] = list(requested_list[ip])
                # The IP is requested, audit its tags
                for tag in tags:
                    if tag not in requested_list[ip]:
                        # Tag is not requested, unregister it
                        self.unregister(ip, tag)
                    else:
                        # Tag already exists on device, so don't re-register it
                        requested_list[ip].remove(tag)
        # Remove ip's with no tags left to register
        requested_list = {ip: tags for ip, tags in requested_list.items() if tags}
        # Handle registrations
        for ip, tags in requested_list.items():
            self.register(ip, tags, timeout)
        self.batch_end()

    def set_group(self, group, users):
        """
        Set a group's membership to the specified users.

        This method can be batched with batch_start() and batch_end().

        Args:
            group: The group name.
            users (list): The users to be in this group.

        """
        root, payload = self._create_uidmessage()

        # Find the groups section.
        groups = payload.find("./groups")
        if groups is None:
            groups = ET.SubElement(payload, "groups")

        # Find the group.
        entries = groups.findall("./entry")
        for entry in entries:
            if entry.attrib["name"] == group:
                ge = entry.find("./members")
                break
        else:
            entry = ET.SubElement(groups, "entry", {"name": group})
            ge = ET.SubElement(entry, "members")

        # Now add in the users to this group.
        for user in users:
            ET.SubElement(ge, "entry", {"name": user})

        # Done.
        self.send(root)

    def get_groups(self, style=None):
        """
        Get a list of groups.

        Args:
            style: The type of groups to retrieve.  If unspecified, returns a list of
                all groups.  Can be "custom-group", "dynamic", or "xmlapi".

        Returns:
            list

        """
        msg = [
            "<show><user><group><list>",
        ]
        if style is not None:
            msg.append("<entry name='{0}'/>".format(style))
        msg.append("</list></group></user></show>")
        cmd = "".join(msg)
        vsys = self.device.vsys or "vsys1"

        resp = self.device.op(cmd, vsys=self.device.vsys, cmd_xml=False)
        if resp is None:
            return

        """
        Example returned XML:

        9.1:
        <response status="success"><result><![CDATA[\nmalicious_users \ncn=contractors,cn=users,dc=nam,dc=local \ntemp_contractors_dynamic_group \nspecial_project \nrisky_users \ncn=employees,cn=users,dc=nam,dc=local \nhigh_risk_users \n\nTotal: 7\n* : Custom Group\n\n]]></result></response>
        <response status="success"><result><![CDATA[\n\nTotal: 0\n* : Custom Group\n\n]]></result></response>
        <response status="success"><result><![CDATA[\nmalicious_users \ntemp_contractors_dynamic_group \nspecial_project \nrisky_users \nhigh_risk_users \n\nTotal: 5\n* : Custom Group\n\n]]></result></response>
        """

        data = resp.find("./result")
        if data is None:
            return

        lines = data.text.split("\n")
        ans = []
        for line in lines:
            if line.startswith("Total: "):
                break
            val = line.strip()
            if val:
                ans.append(val)

        return ans

    def get_group_members(self, group):
        """
        Returns a list of users in the given group.

        Args:
            group: The name of the group.

        Returns:
            list

        """
        cmd = "<show><user><group><name>" + group + "</name></group></user></show>"
        vsys = self.device.vsys or "vsys1"

        resp = self.device.op(cmd, vsys=vsys, cmd_xml=False)
        if resp is None:
            return

        """
        Example returned XML:

        9.1:
        <response status="success"><result><![CDATA[\nUser group \'blah\' does not exist or does not have members\n]]></result></response>
        <response status="success"><result><![CDATA[\n\nsource type: xmlapi\nGroup type: Dynamic\n\n[1     ] nam\\jsmith\n[2     ] panw\\garfield\n\n]]></result></response>
        """

        data = resp.find("./result")
        if data is None:
            return

        lines = data.text.split("\n")
        ans = [x.split("]")[1].strip() for x in lines if len(x.split("]")) == 2]

        return ans

    def get_user_tags(self, user=None, prefix=None):
        """
        Get the dynamic user tags.

        Note: PAN-OS 9.1+

        Args:
            user: Get only this user's tags, not all users and all tags.
            prefix: Override class tag prefix.

        Returns:
            dict: Dict where the user is the key and the value is a list of tags.

        """
        if prefix is None:
            prefix = self.prefix

        limit = 500
        start = 1
        start_elm = None
        msg = [
            "<show><object><registered-user>",
        ]
        if user is None:
            msg.append(
                "<all>"
                + "<limit>{0}</limit>".format(limit)
                + "<start-point>{0}</start-point>".format(start)
                + "</all>"
            )
        else:
            msg.append("<user>{0}</user>".format(user))
        msg.append("</registered-user></object></show>")

        cmd = ET.fromstring("".join(msg))
        if user is None:
            start_elm = cmd.find("./object/registered-user/all/start-point")

        ans = {}
        while True:
            resp = self.device.op(
                cmd=ET.tostring(cmd, encoding="utf-8"),
                vsys=self.device.vsys,
                cmd_xml=False,
            )
            entries = resp.findall("./result/entry")
            for entry in entries:
                key = entry.attrib["user"]
                val = []
                members = entry.findall("./tag/member")
                for member in members:
                    tag = member.text
                    if not prefix or tag.startswith(prefix):
                        val.append(tag)
                ans[key] = val

            if start_elm is None or limit <= 0 or len(entries) < limit:
                break

            start += len(entries)
            start_elm.text = "{0}".format(start)

        # Done.
        return ans

    def tag_user(self, user, tags, timeout=None, prefix=None):
        """
        Tags the user with the specified tags.

        This method can be batched with batch_start() and batch_end().

        Note: PAN-OS 9.1+

        Args:
            user: The user.
            tags (list): The list of tags to apply.
            timeout (int): (Optional) The timeout for the given tags.
            prefix: Override class tag prefix.

        """
        if timeout is not None:
            timeout = int(timeout)

        if prefix is None:
            prefix = self.prefix or ""

        root, payload = self._create_uidmessage()

        # Find the register user tags section.
        ru = payload.find("./register-user")
        if ru is None:
            ru = ET.SubElement(payload, "register-user")

        # Find the tags section for this specific user.
        entries = ru.findall("./entry")
        for entry in entries:
            if entry.attrib["user"] == user:
                te = entry.find("./tag")
                break
        else:
            entry = ET.SubElement(ru, "entry", {"user": user,})
            te = ET.SubElement(entry, "tag")

        # Now add in the tags with the specified timeout.
        props = {}
        if timeout is not None:
            props["timeout"] = "{0}".format(timeout)
        for tag in tags:
            ET.SubElement(te, "member", props).text = prefix + tag

        # Done.
        self.send(root)

    def untag_user(self, user, tags=None, prefix=None):
        """
        Removes tags associated with a user.

        This method can be batched with batch_start() and batch_end().

        Note: PAN-OS 9.1+

        Args:
            user: The user.
            tags (list): (Optional) Remove only these tags instead of all tags.
            prefix: Override class tag prefix.

        """
        root, payload = self._create_uidmessage()

        if prefix is None:
            prefix = self.prefix or ""

        # Find the unregister user tags section.
        uu = payload.find("./unregister-user")
        if uu is None:
            uu = ET.SubElement(payload, "unregister-user")

        # Find the tags section for this specific user.
        entries = uu.findall("./entry")
        for entry in entries:
            if entry.attrib["user"] == user:
                break
        else:
            entry = ET.SubElement(uu, "entry", {"user": user,})

        # Do tag removal.
        te = entry.find("./tag")
        if tags is not None:
            if te is None:
                te = ET.SubElement(entry, "tag")
            for tag in tags:
                ET.SubElement(te, "member").text = prefix + tag
        elif te is not None:
            entry.remove(te)

        # Done.
        self.send(root)<|MERGE_RESOLUTION|>--- conflicted
+++ resolved
@@ -247,13 +247,8 @@
             tagelement = register.find("./entry[@ip='%s']/tag" % c_ip)
             if tagelement is None:
                 entry = ET.SubElement(register, "entry", {"ip": c_ip})
-<<<<<<< HEAD
-                if timeout:
-                    if timeout == "0":
-                        timeout = None
-                    entry.set("timeout", timeout)
-=======
->>>>>>> 1327ebbb
+                if timeout is not None:
+                    entry.set("timeout", int(timeout))
                 tagelement = ET.SubElement(entry, "tag")
             for tag in tags:
                 member = ET.SubElement(tagelement, "member")
